package bot

import (
	"archive/zip"
	"bufio"
	"context"
	_ "embed" // go:embed requires this
	"errors"
	"fmt"
	"github.com/tidwall/sjson"
	"golang.org/x/sync/errgroup"
	"heckel.io/replbot/config"
	"heckel.io/replbot/util"
	"io"
	"log"
	"net"
	"os"
	"os/exec"
	"path/filepath"
	"regexp"
	"sort"
	"strconv"
	"strings"
	"sync"
	"sync/atomic"
	"text/template"
	"time"
	"unicode"
)

const (
	sessionStartedMessage = "🚀 REPL session started, %s. Type `!help` to see a list of available commands, or `!exit` to forcefully " +
		"exit the REPL."
	splitModeThreadMessage            = "Use this thread to enter your commands. Your output will appear in the main channel."
	onlyMeModeMessage                 = "*Only you as the session owner* can send commands. Use the `!allow` command to let other users control the session."
	everyoneModeMessage               = "*Everyone in this channel* can send commands. Use the `!deny` command specifically revoke access from users."
	sessionExitedMessage              = "👋 REPL exited. See you later!"
	sessionExitedWithRecordingMessage = "👋 REPL exited. You can find a recording of the session in the file below."
	sessionAsciinemaLinkMessage       = "Here's a link to the recording: %s"
	sessionAsciinemaExpiryMessage     = "(expires in %s)"
	timeoutWarningMessage             = "⏱️ Are you still there, %s? Your session will time out in one minute. Type `!alive` to keep your session active."
	forceCloseMessage                 = "🏃 REPLbot has to go. Urgent REPL-related business. Sorry about that!"
	resizeCommandHelpMessage          = "Use the `!resize` command to resize the terminal, like so: !resize medium.\n\nAllowed sizes are `tiny`, `small`, `medium` or `large`."
	messageLimitWarningMessage        = "Note that Discord has a message size limit of 2000 characters, so your messages may be truncated if they get to large."
	usersAddedToAllowList             = "👍 Okay, I added the user(s) to the allow list."
	usersAddedToDenyList              = "👍 Okay, I added the user(s) to the deny list."
	cannotAddOwnerToDenyList          = "🙁 I don't think adding the session owner to the deny list is a good idea. I must protest."
	recordingTooLargeMessage          = "🙁 I'm sorry, but you've produced too much output in this session. You may want to run a session with `norecord` to avoid this problem."
	shareStartCommandMessage          = "To start your terminal sharing session, please run the following command from your terminal:\n\n```bash -c \"$(ssh -T -p %s %s@%s $USER)\"```"
	allowCommandHelpMessage           = "To allow other users to interact with this session, use the `!allow` command like so: !allow %s\n\nYou may tag multiple users, or use the words " +
		"`everyone`/`all` to allow all users, or `nobody`/`only-me` to only yourself access."
	denyCommandHelpMessage = "To deny users from interacting with this session, use the `!deny` command like so: !deny %s\n\nYou may tag multiple users, or use the words " +
		"`everyone`/`all` to deny everyone (except yourself), like so: !deny all"
	noNewlineHelpMessage = "Use the `!n` command to send text without a newline character (`\\n`) at the end of the line, e.g. sending `!n ls`, will send `ls` and not `ls\\n`. " +
		"This is similar `echo -n` in a shell."
	escapeHelpMessage = "Use the `!e` command to interpret the escape sequences `\\n` (new line), `\\r` (carriage return), `\\t` (tab), `\\b` (backspace) and `\\x..` (hex " +
		"representation of any byte), e.g. `Hi\\bI` will show up as `HI`. This is is similar to `echo -e` in a shell."
	sendKeysHelpMessage = "Use any of the send-key commands (`!c`, `!esc`, ...) to send common keyboard shortcuts, e.g. `!d` to send Ctrl-D, or `!up` to send the up key.\n\n" +
		"You may also combine them in a sequence, like so: `!c-b d` (Ctrl-B + d), or `!up !up !down !down !left !right !left !right b a`."
	authModeChangeMessage   = "👍 Okay, I updated the auth mode: "
	sessionKeptAliveMessage = "I'm glad you're still here 😀"
	webCommandHelpMessage   = "To enable a web-based terminal, simply type `!web on`. Type `!web off` to turn if back off.\n\nYou may use `!allow all` or `!deny all` to toggle between read-only " +
		"access and read-write access for the web terminal."
	webStartedReadOnlyMessage             = "👍 Okay, I started a web terminal for you: http://%s:%d\n\nThe terminal is *read-only*. Use `!allow all` to change it to read-write."
	webStartedReadWriteMessage            = "👍 Okay, I started a web terminal for you: http://%s:%d\n\n*Everyone in this channel* can write to this terminal. Use `!deny all` to change it to read-only."
	webStoppedMessage                     = "👍 Okay, I stopped the web terminal."
	webNotWorkingMessage                  = "🙁 I'm sorry but I can't start the web terminal for you."
	webIndividualUsersNotSupportedMessage = "The web terminal *does not support* allowing/denying individual users. You may want to turn it off using `!web off` if you need granular permissions."
	webAlreadyEnabledMessage              = "The web terminal is available at http://%s:%d"
	webAlreadyDisabledMessage             = "The web terminal is already disabled."
	helpMessage                           = "Alright, buckle up. Here's a list of all the things you can do in this REPL session.\n\n" +
		"Sending text:\n" +
		"  `TEXT` - Sends _TEXT\\n_\n" +
		"  `!n TEXT` - Sends _TEXT_ (no new line)\n" +
		"  `!e TEXT` - Sends _TEXT_ (interprets _\\n_, _\\r_, _\\t_, _\\b_ & _\\x.._)\n\n" +
		"Sending keys (can be combined):\n" +
		"  `!r` - Return key\n" +
		"  `!t`, `!tt` - Tab / double-tab\n" +
		"  `!up`, `!down`, `!left`, `!right` - Cursor\n" +
		"  `!pu`, `!pd` - Page up / page down\n" +
		"  `!a`, `!b`, `!c`, `!d`, `!c-..` - Ctrl-..\n" +
		"  `!esc`, `!space` - Escape/Space\n\n" +
		"  `!f1`, `!f2`, ... - F1, F2, ...\n\n" +
		"Other commands:\n" +
		"  `!! ..` - Comment, ignored entirely\n" +
		"  `!allow ..`, `!deny ..` - Allow/deny users\n" +
		"  `!web` - Start/stop web terminal\n" +
		"  `!resize ..` - Resize window\n" +
		"  `!screen`, `!s` - Re-send terminal\n" +
		"  `!alive` - Reset session timeout\n" +
		"  `!help`, `!h` - Show this help screen\n" +
		"  `!exit`, `!q` - Exit REPL"

	// updateMessageUserInputCountLimit is the max number of input messages before re-sending a new screen
	updateMessageUserInputCountLimit = 5

	recordingFileName    = "REPLbot session.zip"
	recordingFileType    = "application/zip"
	recordingFileSizeMax = 50 * 1024 * 1024

	scriptRunCommand  = "run"
	scriptKillCommand = "kill"
)

var (
	// consoleCodeRegex is a regex describing console escape sequences that we're stripping out. This regex
	// only matches ECMA-48 CSI sequences (ESC [ ... <char>), which is enough since, we're using tmux's capture-pane.
	// See https://man7.org/linux/man-pages/man4/console_codes.4.html
	consoleCodeRegex = regexp.MustCompile(`\x1b\[[0-9;]*[a-zA-Z]`)

	// sendKeysMapping is a translation table that translates input commands "!<command>" to something that can be
	// send via tmux's send-keys command, see https://man7.org/linux/man-pages/man1/tmux.1.html#KEY_BINDINGS
	sendKeysMapping = map[string]string{
		"!r":     "^M",
		"!a":     "^A",
		"!b":     "^B",
		"!c":     "^C",
		"!d":     "^D",
		"!t":     "\t",
		"!tt":    "\t\t",
		"!esc":   "escape", // ESC
		"!up":    "up",     // Cursor up
		"!down":  "down",   // Cursor down
		"!right": "right",  // Cursor right
		"!left":  "left",   // Cursor left
		"!space": "space",  // Space
		"!pu":    "ppage",  // Page up
		"!pd":    "npage",  // Page down
	}
	ctrlCommandRegex         = regexp.MustCompile(`^!c-([a-z])$`)
	fKeysRegex               = regexp.MustCompile(`^!f([0-9][012]?)$`)
	alphanumericRegex        = regexp.MustCompile(`^([a-zA-Z0-9])$`)
	asciinemaUploadURLRegex  = regexp.MustCompile(`(https?://\S+)`)
	asciinemaUploadDaysRegex = regexp.MustCompile(`(\d+) days?`)
	errExit                  = errors.New("exited REPL")

	//go:embed share_client.sh.gotmpl
	shareClientScriptSource   string
	shareClientScriptTemplate = template.Must(template.New("share_client").Parse(shareClientScriptSource))

	//go:embed recording.md
	recordingReadmeSource string
)

// session represents a REPL session
//
// Slack:
//   Channels and DMs have an ID (fields: Channel, Timestamp), and may have a ThreadTimestamp field
//   to identify if they belong to a thread.
// Discord:
//   Channels, DMs and Threads are all channels with an ID
type session struct {
	conf           *sessionConfig
	conn           conn
	commands       []*sessionCommand
	userInputChan  chan [2]string // user, message
	userInputCount int32
	forceResend    chan bool
	g              *errgroup.Group
	ctx            context.Context
	cancelFn       context.CancelFunc
	active         bool
	warnTimer      *time.Timer
	closeTimer     *time.Timer
	scriptID       string
	authUsers      map[string]bool // true = allow, false = deny, n/a = default
	tmux           *util.Tmux
	cursorOn       bool
	cursorUpdated  time.Time
	maxSize        *config.Size
	shareConn      io.Closer
	webCmd         *exec.Cmd
	webPort        int
	mu             sync.RWMutex
}

type sessionConfig struct {
	global      *config.Config
	id          string
	user        string
	control     *channelID
	terminal    *channelID
	script      string
	controlMode config.ControlMode
	windowMode  config.WindowMode
	authMode    config.AuthMode
	size        *config.Size
	share       *shareConfig
	record      bool
	web         bool
}

type shareConfig struct {
	user          string
	relayPort     int
	hostKeyPair   *util.SSHKeyPair
	clientKeyPair *util.SSHKeyPair
}

type sessionCommand struct {
	prefix  string
	execute func(input string) error
}

type sshSession struct {
	SessionID     string
	ServerHost    string
	ServerPort    string
	User          string
	HostKeyPair   *util.SSHKeyPair
	ClientKeyPair *util.SSHKeyPair
	RelayPort     int
}

func newSession(conf *sessionConfig, conn conn) *session {
	ctx, cancel := context.WithCancel(context.Background())
	g, ctx := errgroup.WithContext(ctx)
	s := &session{
		conf:           conf,
		conn:           conn,
		scriptID:       fmt.Sprintf("replbot_%s", conf.id),
		authUsers:      make(map[string]bool),
		tmux:           util.NewTmux(conf.id, conf.size.Width, conf.size.Height),
		userInputChan:  make(chan [2]string, 10), // buffered!
		userInputCount: 0,
		forceResend:    make(chan bool),
		g:              g,
		ctx:            ctx,
		cancelFn:       cancel,
		active:         true,
		warnTimer:      time.NewTimer(conf.global.IdleTimeout - time.Minute),
		closeTimer:     time.NewTimer(conf.global.IdleTimeout),
		maxSize:        conf.size,
	}
	return initSessionCommands(s)
}

func initSessionCommands(s *session) *session {
	s.commands = []*sessionCommand{
		{"!h", s.handleHelpCommand},
		{"!help", s.handleHelpCommand},
		{"!n", s.handleNoNewlineCommand},
		{"!e", s.handleEscapeCommand},
		{"!alive", s.handleKeepaliveCommand},
		{"!allow", s.handleAllowCommand},
		{"!deny", s.handleDenyCommand},
		{"!!", s.handleCommentCommand},
		{"!screen", s.handleScreenCommand},
		{"!s", s.handleScreenCommand},
		{"!resize", s.handleResizeCommand},
		{"!web", s.handleWebCommand},
		{"!c-", s.handleSendKeysCommand}, // more see below!
		{"!f", s.handleSendKeysCommand},  // more see below!
		{"!q", s.handleExitCommand},
		{"!exit", s.handleExitCommand},
	}
	for prefix := range sendKeysMapping {
		s.commands = append(s.commands, &sessionCommand{prefix, s.handleSendKeysCommand})
	}
	sort.Slice(s.commands, func(i, j int) bool {
		return len(s.commands[i].prefix) > len(s.commands[j].prefix)
	})
	return s
}

// Run executes a REPL session. This function only returns on error or when gracefully exiting the session.
func (s *session) Run() error {
	log.Printf("[%s] Started REPL session", s.conf.id)
	defer log.Printf("[%s] Closed REPL session", s.conf.id)
	env, err := s.getEnv()
	if err != nil {
		return err
	}
<<<<<<< HEAD
	if err := s.maybeStartWeb(); err != nil {
		return err
	}
	if err := s.maybeSendStartShareMessage(); err != nil {
		return err
	}
=======
>>>>>>> c90bffe1
	command := s.createCommand()
	if err := s.tmux.Start(env, command...); err != nil {
		log.Printf("[%s] Failed to start tmux: %s", s.conf.id, err.Error())
		return err
	}
	if err := s.conn.Send(s.conf.control, s.sessionStartedMessage()); err != nil {
		return err
	}
	if err := s.maybeSendStartShareMessage(); err != nil {
		return err
	}
	s.g.Go(s.userInputLoop)
	s.g.Go(s.commandOutputLoop)
	s.g.Go(s.activityMonitor)
	s.g.Go(s.shutdownHandler)
	if s.conf.record {
		s.g.Go(s.monitorRecording)
	}
	if err := s.g.Wait(); err != nil && err != errExit {
		return err
	}
	return nil
}

// UserInput handles user input by forwarding to the underlying shell
func (s *session) UserInput(user, message string) {
	if !s.Active() || !s.allowUser(user) {
		return
	}
	s.mu.Lock()
	defer s.mu.Unlock()

	// Reset timeout timers
	s.warnTimer.Reset(s.conf.global.IdleTimeout - time.Minute)
	s.closeTimer.Reset(s.conf.global.IdleTimeout)

	// Forward to input channel
	s.userInputChan <- [2]string{user, message}
}

func (s *session) Active() bool {
	s.mu.RLock()
	defer s.mu.RUnlock()
	return s.active
}

func (s *session) ForceClose() error {
	_ = s.conn.Send(s.conf.control, forceCloseMessage)
	s.cancelFn()
	if err := s.g.Wait(); err != nil && err != errExit {
		return err
	}
	return nil
}

func (s *session) WriteShareClientScript(w io.Writer) error {
	if s.conf.share == nil {
		return errors.New("not a share session")
	}
	host, port, err := net.SplitHostPort(s.conf.global.ShareHost)
	if err != nil {
		return fmt.Errorf("invalid config: %s", err.Error())
	}
	shareConf := s.conf.share
	sessionInfo := &sshSession{
		SessionID:     s.conf.id,
		ServerHost:    host,
		ServerPort:    port,
		User:          shareConf.user,
		RelayPort:     shareConf.relayPort,
		HostKeyPair:   shareConf.hostKeyPair,
		ClientKeyPair: shareConf.clientKeyPair,
	}
	return shareClientScriptTemplate.Execute(w, sessionInfo)
}

func (s *session) WriteShareUserFile(user string) error {
	return os.WriteFile(s.sshUserFile(), []byte(user), 0600)
}

func (s *session) RegisterShareConn(conn io.Closer) {
	s.mu.Lock()
	defer s.mu.Unlock()
	if s.shareConn != nil {
		_ = s.shareConn.Close()
	}
	s.shareConn = conn
}

func (s *session) userInputLoop() error {
	for {
		select {
		case m := <-s.userInputChan:
			if err := s.handleUserInput(m[0], m[1]); err != nil {
				return err
			}
		case <-s.ctx.Done():
			return errExit
		}
	}
}

func (s *session) handleUserInput(user, message string) error {
	log.Printf("[%s] User %s> %s", s.conf.id, user, message)
	atomic.AddInt32(&s.userInputCount, 1)
	for _, c := range s.commands {
		if strings.HasPrefix(message, c.prefix) {
			return c.execute(message)
		}
	}
	return s.handlePassthrough(message)
}

func (s *session) commandOutputLoop() error {
	var last, lastID string
	var err error
	for {
		select {
		case <-s.ctx.Done():
			if lastID != "" {
				_ = s.conn.Update(s.conf.terminal, lastID, util.FormatMarkdownCode(addExitedMessage(sanitizeWindow(last)))) // Show "(REPL exited.)" in terminal
			}
			return errExit
		case <-s.forceResend:
			last, lastID, err = s.maybeRefreshTerminal("", "") // Force re-send!
			if err != nil {
				return err
			}
		case <-time.After(s.conf.global.RefreshInterval):
			last, lastID, err = s.maybeRefreshTerminal(last, lastID)
			if err != nil {
				return err
			}
		}
	}
}

func (s *session) maybeRefreshTerminal(last, lastID string) (string, string, error) {
	current, err := s.tmux.Capture()
	if err != nil {
		if lastID != "" {
			_ = s.conn.Update(s.conf.terminal, lastID, util.FormatMarkdownCode(addExitedMessage(sanitizeWindow(last)))) // Show "(REPL exited.)" in terminal
		}
		return "", "", errExit // The command may have ended, gracefully exit
	}
	current = s.maybeAddCursor(s.maybeTrimWindow(sanitizeWindow(current)))
	if current == last {
		return last, lastID, nil
	}
	if s.shouldUpdateTerminal(lastID) {
		if err := s.conn.Update(s.conf.terminal, lastID, util.FormatMarkdownCode(current)); err == nil {
			return current, lastID, nil
		}
	}
	if lastID, err = s.conn.SendWithID(s.conf.terminal, util.FormatMarkdownCode(current)); err != nil {
		return "", "", err
	}
	atomic.StoreInt32(&s.userInputCount, 0)
	return current, lastID, nil
}

func (s *session) shouldUpdateTerminal(lastID string) bool {
	if s.conf.controlMode == config.Split {
		return lastID != ""
	}
	return lastID != "" && atomic.LoadInt32(&s.userInputCount) < updateMessageUserInputCountLimit
}

func (s *session) maybeAddCursor(window string) string {
	switch s.conf.global.Cursor {
	case config.CursorOff:
		return window
	case config.CursorOn:
		show, x, y, err := s.tmux.Cursor()
		if !show || err != nil {
			return window
		}
		return addCursor(window, x, y)
	default:
		show, x, y, err := s.tmux.Cursor()
		if !show || err != nil {
			return window
		}
		if time.Since(s.cursorUpdated) > s.conf.global.Cursor {
			s.cursorOn = !s.cursorOn
			s.cursorUpdated = time.Now()
		}
		if !s.cursorOn {
			return window
		}
		return addCursor(window, x, y)
	}
}

func (s *session) shutdownHandler() error {
	<-s.ctx.Done()
	if err := s.tmux.Stop(); err != nil {
		log.Printf("[%s] Warning: unable to stop tmux: %s", s.conf.id, err.Error())
	}
	cmd := exec.Command(s.conf.script, scriptKillCommand, s.scriptID)
	if output, err := cmd.CombinedOutput(); err != nil {
		log.Printf("[%s] Warning: unable to kill command: %s; command output: %s", s.conf.id, err.Error(), string(output))
	}
	if err := s.sendExitedMessage(); err != nil {
		log.Printf("[%s] Warning: unable to exit message: %s", s.conf.id, err.Error())
	}
	if err := s.conn.Archive(s.conf.control); err != nil {
		log.Printf("[%s] Warning: unable to archive thread: %s", s.conf.id, err.Error())
	}
	os.Remove(s.sshUserFile())
	os.Remove(s.sshClientKeyFile())
	os.Remove(s.tmux.RecordingFile())
	s.mu.Lock()
	s.active = false
	if s.shareConn != nil {
		s.shareConn.Close()
	}
	s.mu.Unlock()
	return nil
}

func (s *session) activityMonitor() error {
	defer func() {
		s.warnTimer.Stop()
		s.closeTimer.Stop()
	}()
	for {
		select {
		case <-s.ctx.Done():
			return errExit
		case <-s.warnTimer.C:
			_ = s.conn.Send(s.conf.control, fmt.Sprintf(timeoutWarningMessage, s.conn.Mention(s.conf.user)))
			log.Printf("[%s] Session has been idle for a long time. Warning sent to user.", s.conf.id)
		case <-s.closeTimer.C:
			log.Printf("[%s] Idle timeout reached. Closing session.", s.conf.id)
			return errExit
		}
	}
}

func (s *session) sessionStartedMessage() string {
	message := fmt.Sprintf(sessionStartedMessage, s.conn.Mention(s.conf.user))
	if s.conf.controlMode == config.Split {
		message += "\n\n" + splitModeThreadMessage
	}
	switch s.conf.authMode {
	case config.OnlyMe:
		message += "\n\n" + onlyMeModeMessage
		if s.conf.web {
			message += "\n\n" + "You may also view the session here: http://plop.datto.lan/lalala"
		}
	case config.Everyone:
		message += "\n\n" + everyoneModeMessage
		if s.conf.web {
			message += "\n\n" + "*Danger*: In addition to this chat, you can also control the session from here: http://plop.datto.lan/lalala"
		}
	}
	if s.shouldWarnMessageLength(s.conf.size) {
		message += "\n\n" + messageLimitWarningMessage
	}
	return message
}

func (s *session) maybeTrimWindow(window string) string {
	switch s.conf.windowMode {
	case config.Full:
		if s.conf.global.Platform() == config.Discord {
			return expandWindow(window)
		}
		return window
	case config.Trim:
		return strings.TrimRightFunc(window, unicode.IsSpace)
	default:
		return window
	}
}

func (s *session) getEnv() (map[string]string, error) {
	var sshUserFile, sshKeyFile, relayPort string
	if s.conf.share != nil {
		shareConf := s.conf.share
		relayPort = strconv.Itoa(shareConf.relayPort)
		sshUserFile = s.sshUserFile()
		sshKeyFile = s.sshClientKeyFile()
		if err := os.WriteFile(sshKeyFile, []byte(shareConf.clientKeyPair.PrivateKey), 0600); err != nil {
			return nil, err
		}
	}
	return map[string]string{
		"REPLBOT_SSH_KEY_FILE":       sshKeyFile,
		"REPLBOT_SSH_USER_FILE":      sshUserFile,
		"REPLBOT_SSH_RELAY_PORT":     relayPort,
		"REPLBOT_MAX_TOTAL_SESSIONS": strconv.Itoa(s.conf.global.MaxUserSessions),
	}, nil
}

func (s *session) parseUsers(usersList []string) ([]string, error) {
	users := make([]string, 0)
	for _, field := range usersList {
		user, err := s.conn.ParseMention(field)
		if err != nil {
			return nil, err
		}
		users = append(users, user)
	}
	return users, nil
}

func (s *session) allowUser(user string) bool {
	s.mu.Lock()
	defer s.mu.Unlock()
	if user == s.conf.user {
		return true // Always allow session owner!
	}
	if allow, ok := s.authUsers[user]; ok {
		return allow
	}
	return s.conf.authMode == config.Everyone
}

func (s *session) createCommand() []string {
	command := []string{s.conf.script, scriptRunCommand, s.scriptID}
	if s.conf.record {
		command = s.maybeWrapAsciinemaCommand(command)
	}
	return command
}

func (s *session) maybeWrapAsciinemaCommand(command []string) []string {
	if err := util.Run("asciinema", "--version"); err != nil {
		log.Printf("[%s] Cannot record session, 'asciinema' command is missing.", s.conf.id)
		s.conf.record = false
		return command
	}
	return []string{
		"asciinema", "rec",
		"--quiet",
		"--idle-time-limit", "5",
		"--title", "REPLbot session",
		"--command", strings.Join(command, " "),
		s.asciinemaFile(),
	}
}

func (s *session) asciinemaFile() string {
	return filepath.Join(os.TempDir(), "replbot_"+s.conf.id+".asciinema")
}

func (s *session) sshClientKeyFile() string {
	return filepath.Join(os.TempDir(), "replbot_"+s.conf.id+".ssh-client-key")
}

func (s *session) sshUserFile() string {
	return filepath.Join(os.TempDir(), "replbot_"+s.conf.id+".ssh-user")
}

func (s *session) createRecordingArchive(filename string) (*os.File, error) {
	recordingFile := s.tmux.RecordingFile()
	asciinemaFile := s.asciinemaFile()
	defer func() {
		os.Remove(recordingFile)
		os.Remove(asciinemaFile)
	}()
	file, err := os.OpenFile(filename, os.O_CREATE|os.O_RDWR, 0600)
	if err != nil {
		return nil, err
	}
	zw := zip.NewWriter(file)
	if err := zipAppendEntry(zw, "REPLbot session/README.md", recordingReadmeSource); err != nil {
		return nil, err
	}
	if err := zipAppendFile(zw, "REPLbot session/terminal.txt", recordingFile); err != nil {
		return nil, err
	}
	if err := zipAppendFile(zw, "REPLbot session/replay.asciinema", asciinemaFile); err != nil {
		return nil, err
	}
	if err := zw.Close(); err != nil {
		return nil, err
	}
	if _, err := file.Seek(0, 0); err != nil {
		return nil, err
	}
	return file, nil
}

func (s *session) monitorRecording() error {
	for {
		select {
		case <-s.ctx.Done():
			return nil
		case <-time.After(time.Second):
			stat, err := os.Stat(s.asciinemaFile())
			if err != nil {
				continue
			} else if stat.Size() > recordingFileSizeMax {
				if err := s.conn.Send(s.conf.control, recordingTooLargeMessage); err != nil {
					return err
				}
				return errExit
			}
		}
	}
}

func (s *session) sendExitedMessage() error {
	if s.conf.record {
		if err := s.sendExitedMessageWithRecording(); err != nil {
			log.Printf("[%s] Warning: unable to upload recording: %s", s.conf.id, err.Error())
			return s.sendExitedMessageWithoutRecording()
		}
		return nil
	}
	return s.sendExitedMessageWithoutRecording()
}

func (s *session) sendExitedMessageWithoutRecording() error {
	return s.conn.Send(s.conf.control, sessionExitedMessage)
}

func (s *session) sendExitedMessageWithRecording() error {
	if err := s.maybePatchAsciinemaRecordingFile(); err != nil {
		log.Printf("[%s] Cannot patch asciinema session file: %s", s.conf.id, err.Error())
	}
	url, expiry, err := s.maybeUploadAsciinemaRecording()
	if err != nil {
		log.Printf("[%s] Cannot upload recorded asciinema session: %s", s.conf.id, err.Error())
	}
	filename := filepath.Join(os.TempDir(), "replbot_"+s.conf.id+".recording.zip")
	file, err := s.createRecordingArchive(filename)
	if err != nil {
		return err
	}
	defer func() {
		file.Close()
		os.Remove(filename)
	}()
	message := sessionExitedWithRecordingMessage
	if url != "" {
		message += " " + fmt.Sprintf(sessionAsciinemaLinkMessage, url)
	}
	if expiry != "" {
		message += " " + fmt.Sprintf(sessionAsciinemaExpiryMessage, expiry)
	}
	return s.conn.UploadFile(s.conf.control, message, recordingFileName, recordingFileType, file)
}

func (s *session) maybeStartWeb() error {
	if !s.conf.web {
		return nil
	}
	// FIXME
	return s.maybeRestartGotty()
}

func (s *session) maybeSendStartShareMessage() error {
	if s.conf.share == nil {
		return nil
	}
	host, port, err := net.SplitHostPort(s.conf.global.ShareHost)
	if err != nil {
		return err
	}
	message := fmt.Sprintf(shareStartCommandMessage, port, s.conf.share.user, host)
	if err := s.conn.SendEphemeral(s.conf.control, s.conf.user, message); err != nil {
		return err
	}
	return nil
}

func (s *session) maybeSendMessageLengthWarning(size *config.Size) error {
	if s.shouldWarnMessageLength(size) {
		return s.conn.Send(s.conf.control, messageLimitWarningMessage)
	}
	return nil
}

func (s *session) shouldWarnMessageLength(size *config.Size) bool {
	return s.conf.global.Platform() == config.Discord && (size == config.Medium || size == config.Large)
}

func (s *session) handlePassthrough(input string) error {
	return s.tmux.Paste(fmt.Sprintf("%s\n", s.conn.Unescape(input)))
}

func (s *session) handleHelpCommand(_ string) error {
	atomic.AddInt32(&s.userInputCount, updateMessageUserInputCountLimit)
	return s.conn.Send(s.conf.control, helpMessage)
}

func (s *session) handleNoNewlineCommand(input string) error {
	input = s.conn.Unescape(strings.TrimSpace(strings.TrimPrefix(input, "!n")))
	if input == "" {
		return s.conn.Send(s.conf.control, noNewlineHelpMessage)
	}
	return s.tmux.Paste(input)
}

func (s *session) handleEscapeCommand(input string) error {
	input = unquote(s.conn.Unescape(strings.TrimSpace(strings.TrimPrefix(input, "!e"))))
	if input == "" {
		return s.conn.Send(s.conf.control, escapeHelpMessage)
	}
	return s.tmux.Paste(input)
}

func (s *session) handleKeepaliveCommand(_ string) error {
	return s.conn.Send(s.conf.control, sessionKeptAliveMessage)
}

func (s *session) handleAllowCommand(input string) error {
	fields := strings.Fields(strings.TrimSpace(strings.TrimPrefix(input, "!allow")))
	if util.InStringList(fields, "all") || util.InStringList(fields, "everyone") {
		return s.resetAuthMode(config.Everyone)
	}
	if util.InStringList(fields, "nobody") || util.InStringList(fields, "only-me") {
		return s.resetAuthMode(config.OnlyMe)
	}
	users, err := s.parseUsers(fields)
	if err != nil || len(users) == 0 {
		return s.conn.Send(s.conf.control, fmt.Sprintf(allowCommandHelpMessage, s.conn.MentionBot()))
	}
	s.mu.Lock()
	defer s.mu.Unlock()
	for _, user := range users {
		s.authUsers[user] = true
	}
	message := usersAddedToAllowList
	if s.webCmd != nil {
		message += "\n\n" + webIndividualUsersNotSupportedMessage
	}
	return s.conn.Send(s.conf.control, message)
}

func (s *session) handleDenyCommand(input string) error {
	fields := strings.Fields(strings.TrimSpace(strings.TrimPrefix(input, "!deny")))
	if util.InStringList(fields, "all") || util.InStringList(fields, "everyone") {
		return s.resetAuthMode(config.OnlyMe)
	}
	users, err := s.parseUsers(fields)
	if err != nil || len(users) == 0 {
		return s.conn.Send(s.conf.control, fmt.Sprintf(denyCommandHelpMessage, s.conn.MentionBot()))
	}
	s.mu.Lock()
	defer s.mu.Unlock()
	for _, user := range users {
		if s.conf.user == user {
			return s.conn.Send(s.conf.control, cannotAddOwnerToDenyList)
		}
		s.authUsers[user] = false
	}
	message := usersAddedToDenyList
	if s.webCmd != nil {
		message += "\n\n" + webIndividualUsersNotSupportedMessage
	}
	return s.conn.Send(s.conf.control, message)
}

func (s *session) resetAuthMode(authMode config.AuthMode) error {
	s.mu.Lock()
	defer s.mu.Unlock()
	s.conf.authMode = authMode
	s.authUsers = make(map[string]bool)
	if authMode == config.Everyone {
		// FIXME add restartGotty() here
		return s.conn.Send(s.conf.control, authModeChangeMessage+everyoneModeMessage)
	}
	return s.conn.Send(s.conf.control, authModeChangeMessage+onlyMeModeMessage)
}

func (s *session) handleSendKeysCommand(input string) error {
	fields := strings.Fields(strings.TrimSpace(input))
	keys := make([]string, 0)
	for _, field := range fields {
		if matches := ctrlCommandRegex.FindStringSubmatch(field); len(matches) > 0 {
			keys = append(keys, "^"+strings.ToUpper(matches[1]))
		} else if matches := fKeysRegex.FindStringSubmatch(field); len(matches) > 0 {
			keys = append(keys, "F"+strings.ToUpper(matches[1]))
		} else if matches := alphanumericRegex.FindStringSubmatch(field); len(matches) > 0 {
			keys = append(keys, matches[1])
		} else if controlChar, ok := sendKeysMapping[field]; ok {
			keys = append(keys, controlChar)
		} else {
			return s.conn.Send(s.conf.control, sendKeysHelpMessage)
		}
	}
	return s.tmux.SendKeys(keys...)
}

func (s *session) handleCommentCommand(_ string) error {
	return nil // Ignore comments
}

func (s *session) handleScreenCommand(_ string) error {
	s.forceResend <- true
	return nil
}

func (s *session) handleWebCommand(input string) error {
	toggle := strings.TrimSpace(strings.TrimPrefix(input, "!web"))
	s.mu.RLock()
	webEnabled := s.webCmd != nil
	s.mu.RUnlock()
	switch toggle {
	case "on":
		if webEnabled {
			return s.conn.Send(s.conf.control, fmt.Sprintf(webAlreadyEnabledMessage, "localhost", s.webPort))
		}
		return s.maybeRestartGotty()
	case "off":
		if !webEnabled {
			return s.conn.Send(s.conf.control, webAlreadyDisabledMessage)
		}
		return s.stopGotty()
	default:
		return s.conn.Send(s.conf.control, webCommandHelpMessage)
	}
}

func (s *session) maybeRestartGotty() error {
	s.mu.Lock()
	defer s.mu.Unlock()
	/*host, port, err := net.SplitHostPort(s.conf.global.WebHost)
	if err != nil {
		return err
	}*/

	if s.webCmd != nil && s.webCmd.Process != nil {
		_ = s.webCmd.Process.Kill()
	}
	if s.webPort == 0 {
		webPort, err := util.RandomPort()
		if err != nil {
			return err
		}
		s.webPort = webPort
	}
	permitWrite := s.conf.authMode == config.Everyone
	var message string
	if permitWrite {
		s.webCmd = exec.Command("gotty", "--permit-write", "--address", "localhost", "--port", strconv.Itoa(s.webPort), "tmux", "attach", "-t", s.tmux.MainID())
		message = fmt.Sprintf(webStartedReadWriteMessage, "localhost", s.webPort)
	} else {
		s.webCmd = exec.Command("gotty", "--address", "localhost", "--port", strconv.Itoa(s.webPort), "tmux", "attach", "-t", s.tmux.MainID())
		message = fmt.Sprintf(webStartedReadOnlyMessage, "localhost", s.webPort)
	}
	if err := s.webCmd.Start(); err != nil {
		log.Printf("[%s] Cannot start gotty: %s", s.conf.id, err.Error())
		return s.conn.Send(s.conf.control, webNotWorkingMessage)
	}
	return s.conn.Send(s.conf.control, message)
}

func (s *session) stopGotty() error {
	s.mu.Lock()
	defer s.mu.Unlock()
	if s.webCmd == nil {
		return nil
	}
	if err := s.webCmd.Process.Kill(); err != nil {
		return err
	}
	s.webCmd = nil
	return s.conn.Send(s.conf.control, webStoppedMessage)
}

func (s *session) handleResizeCommand(input string) error {
	size, err := config.ParseSize(strings.TrimSpace(strings.TrimPrefix(input, "!resize")))
	if err != nil {
		return s.conn.Send(s.conf.control, resizeCommandHelpMessage)
	}
	if err := s.maybeSendMessageLengthWarning(size); err != nil {
		return err
	}
	if s.maxSize.Max(size) == size {
		s.mu.Lock()
		s.maxSize = size
		s.mu.Unlock()
	}
	return s.tmux.Resize(size.Width, size.Height)
}

func (s *session) handleExitCommand(_ string) error {
	return errExit
}

func (s *session) maybeUploadAsciinemaRecording() (url string, expiry string, err error) {
	if !s.conf.record || !s.conf.global.UploadRecording {
		return "", "", nil
	}
	cmd := exec.Command("asciinema", "upload", s.asciinemaFile())
	output, err := cmd.CombinedOutput()
	if err != nil {
		return "", "", err
	}
	for _, line := range strings.Split(string(output), "\n") {
		if matches := asciinemaUploadURLRegex.FindStringSubmatch(line); url == "" && len(matches) > 0 {
			url = matches[0]
		}
		if matches := asciinemaUploadDaysRegex.FindStringSubmatch(line); expiry == "" && len(matches) > 0 {
			expiry = matches[0]
		}
	}
	if url == "" {
		return "", "", errors.New("no asciinema URL found")
	}
	return url, expiry, nil
}

func (s *session) maybePatchAsciinemaRecordingFile() error {
	replayFile := s.asciinemaFile()
	tempReplayFile := fmt.Sprintf("%s.tmp", replayFile)
	defer os.Remove(tempReplayFile)
	in, err := os.Open(s.asciinemaFile())
	if err != nil {
		return err
	}
	defer in.Close()
	out, err := os.OpenFile(tempReplayFile, os.O_CREATE|os.O_WRONLY, 0600)
	if err != nil {
		return err
	}
	defer out.Close()
	rd := bufio.NewReader(in)
	header, err := rd.ReadString('\n')
	if err != nil {
		return err
	}
	if header, err = sjson.Set(header, "width", s.maxSize.Width); err != nil {
		return err
	}
	if header, err = sjson.Set(header, "height", s.maxSize.Height); err != nil {
		return err
	}
	if _, err := out.WriteString(header); err != nil {
		return err
	}
	if _, err := io.Copy(out, rd); err != nil {
		return err
	}
	if err := out.Close(); err != nil {
		return err
	}
	if err := in.Close(); err != nil {
		return err
	}
	return os.Rename(tempReplayFile, replayFile)
}<|MERGE_RESOLUTION|>--- conflicted
+++ resolved
@@ -271,15 +271,9 @@
 	if err != nil {
 		return err
 	}
-<<<<<<< HEAD
 	if err := s.maybeStartWeb(); err != nil {
 		return err
 	}
-	if err := s.maybeSendStartShareMessage(); err != nil {
-		return err
-	}
-=======
->>>>>>> c90bffe1
 	command := s.createCommand()
 	if err := s.tmux.Start(env, command...); err != nil {
 		log.Printf("[%s] Failed to start tmux: %s", s.conf.id, err.Error())
