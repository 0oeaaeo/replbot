# 🤖 REPLbot
<<<<<<< HEAD
REPLbot is a Slack bot that allows you to control a REPL from within Slack. It comes with a few REPLs (Go 🥳, Java, 
NodeJS, PHP, Python, Ruby, Scala, Kotlin and Ubuntu/Bash), but you can easily make/bring your own.
=======
REPLbot is a Slack bot that allows you to control a [REPL](https://en.m.wikipedia.org/wiki/Read%E2%80%93eval%E2%80%93print_loop) from within Slack. It comes with a few REPLs (Go 🥳, Java, NodeJS, PHP, Python, Ruby, Scala and Ubuntu/Bash), but you can easily make/bring your own.
>>>>>>> 173ea6cc

![replbot demo](assets/demo.png)

## Why ...?
I thought it might be a fun way to collaboratively dabble with a REPL in a team. Yes, I could have gone for a terminal 
in a browser, but there's nothing like having it right there in Slack. Mainly I did it because it was fun though. 😄

## How it works
I use `screen` and the `screen -X hardcopy` command to run most of the show. It's simple, but effective. In the first 
iteration I tried using a pseudo terminal (pty) directly, but with all the escape sequences and commands, it was getting
kinda tiresome and I was spending time with stuff that I didn't want to spend time with (though I learned a lot!). 
And `screen` does its job so well. 

<<<<<<< HEAD
The actual REPLs just simple scripts (see [script.d folder](config/script.d)), so they could be anything you like. 
I highly recommend using Docker to provide somewhat of an isolation, though you'll probably still need to trust the
people using the bot if you give them an entire REPL.
=======
The actual REPLs are just simple scripts (see [script.d folder](script.d)), so they could be anything you like. I highly recommend using Docker to provide somewhat of an isolation, though you'll probably still need to trust the people using the bot if you give them an entire REPL.
>>>>>>> 173ea6cc

## Installation
Install steps:

1. Make sure `screen` is installed. Then install REPLbot using any of the methods below. 
2. Then edit `/etc/replbot/config.yml` to add Slack bot token. The config also explains how to create a Slack app and acquire this token.
3. Review the scripts in `/etc/replbot/script.d`, and make sure that you have Docker installed if you'd like to use them.
4. If you're running REPLbot as non-root user (such as when you install the deb/rpm), be sure to add the `replbot` user to the `docker` group: `sudo usermod -G docker -a replbot`.
5. Then just run it with `replbot` (or `systemctl start replbot` when using the deb/rpm).

**Debian/Ubuntu** (*from a repository*)**:**
```bash
curl -sSL https://archive.heckel.io/apt/pubkey.txt | sudo apt-key add -
sudo apt install apt-transport-https
sudo sh -c "echo 'deb [arch=amd64] https://archive.heckel.io/apt debian main' > /etc/apt/sources.list.d/archive.heckel.io.list"  
sudo apt update
sudo apt install replbot
```

**Debian/Ubuntu** (*manual install*)**:**
```bash
sudo apt install screen
wget https://github.com/binwiederhier/replbot/releases/download/v0.1.1/replbot_0.1.1_amd64.deb
dpkg -i replbot_0.1.1_amd64.deb
```

**Fedora/RHEL/CentOS:**
```bash
# Make sure that "screen" is installed
rpm -ivh https://github.com/binwiederhier/replbot/releases/download/v0.1.1/replbot_0.1.1_amd64.rpm
```

**Docker:**   
You can configure the Docker image by mounting a config directory (containing [config.yml](config/config.yml)) to 
`/etc/replbot`. To be able to use most of the pre-packaged [script.d](config/script.d) REPLs (to be mounted to `/etc/replbot/script.d`), 
you'll need to give the REPLbot image access to the Docker socket file. This allows the container to spin up other containers 
on the host. This is a security risk and considered bad practice, but it's the only way.

```bash
docker run --rm -it \
  -v /etc/replbot:/etc/replbot \
  -v /var/run/docker.sock:/var/run/docker.sock \
  binwiederhier/replbot
```

**Go:**
```bash
# Be sure "screen" is installed
go get -u heckel.io/replbot
```

**Manual install** (*any x86_64-based Linux*)**:**
```bash
# Make sure that "screen" is installed
wget https://github.com/binwiederhier/replbot/releases/download/v0.1.1/replbot_0.1.1_linux_x86_64.tar.gz
sudo tar -C /usr/bin -zxf replbot_0.1.1_linux_x86_64.tar.gz replbot
```

## Contributing
I welcome any and all contributions. Just create a PR or an issue, or talk to me [on Slack](https://gophers.slack.com/archives/C02ABHKDCN7).

## License
Made with ❤️ by [Philipp C. Heckel](https://heckel.io), distributed under the [Apache License 2.0](LICENSE).<|MERGE_RESOLUTION|>--- conflicted
+++ resolved
@@ -1,10 +1,6 @@
 # 🤖 REPLbot
-<<<<<<< HEAD
-REPLbot is a Slack bot that allows you to control a REPL from within Slack. It comes with a few REPLs (Go 🥳, Java, 
+REPLbot is a Slack bot that allows you to control a [REPL](https://en.m.wikipedia.org/wiki/Read%E2%80%93eval%E2%80%93print_loop) from within Slack. It comes with a few REPLs (Go 🥳, Java, 
 NodeJS, PHP, Python, Ruby, Scala, Kotlin and Ubuntu/Bash), but you can easily make/bring your own.
-=======
-REPLbot is a Slack bot that allows you to control a [REPL](https://en.m.wikipedia.org/wiki/Read%E2%80%93eval%E2%80%93print_loop) from within Slack. It comes with a few REPLs (Go 🥳, Java, NodeJS, PHP, Python, Ruby, Scala and Ubuntu/Bash), but you can easily make/bring your own.
->>>>>>> 173ea6cc
 
 ![replbot demo](assets/demo.png)
 
@@ -18,13 +14,9 @@
 kinda tiresome and I was spending time with stuff that I didn't want to spend time with (though I learned a lot!). 
 And `screen` does its job so well. 
 
-<<<<<<< HEAD
-The actual REPLs just simple scripts (see [script.d folder](config/script.d)), so they could be anything you like. 
+The actual REPLs are just simple scripts (see [script.d folder](config/script.d)), so they could be anything you like. 
 I highly recommend using Docker to provide somewhat of an isolation, though you'll probably still need to trust the
 people using the bot if you give them an entire REPL.
-=======
-The actual REPLs are just simple scripts (see [script.d folder](script.d)), so they could be anything you like. I highly recommend using Docker to provide somewhat of an isolation, though you'll probably still need to trust the people using the bot if you give them an entire REPL.
->>>>>>> 173ea6cc
 
 ## Installation
 Install steps:
